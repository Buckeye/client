--- conflicted
+++ resolved
@@ -68,10 +68,6 @@
 #define CSYNC_LOG_FILE "ocsync_log.conf"
 #define CSYNC_EXCLUDE_FILE "ocsync_exclude.conf"
 #define CSYNC_LOCK_FILE "lock"
-
-<<<<<<< HEAD
-typedef int (*csync_auth_callback) (const char *prompt, char *buf, size_t len,
-    int echo, int verify, void *userdata);
 
 enum csync_error_codes_e {
   CSYNC_ERR_NONE          = 0,
@@ -97,8 +93,6 @@
 };
 typedef enum csync_error_codes_e CSYNC_ERROR_CODE;
 
-=======
->>>>>>> 2752a9e9
 /**
   * Instruction enum. In the file traversal structure, it describes
   * the csync state of a file.
