--- conflicted
+++ resolved
@@ -29,12 +29,6 @@
   ${CSTDLIB_LIBRARY}
   ${CSYNC_REQUIRED_LIBRARIES}
   ${SQLITE3_LIBRARIES}
-<<<<<<< HEAD
-=======
-  ${NEON_LIBRARIES}
-  ${HTTPBF_LIBRARY}
-  ${CRYPTO_LIBRARY}
->>>>>>> 989005d6
 )
 
 if(HAVE_ICONV AND WITH_ICONV)
@@ -74,6 +68,7 @@
     )
     list(APPEND CSYNC_LINK_LIBRARIES
         ${NEON_LIBRARIES}
+        ${CRYPTO_LIBRARY}
     )
     add_definitions(-DUSE_NEON)
 endif(USE_NEON)
